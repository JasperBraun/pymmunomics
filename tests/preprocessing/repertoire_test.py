from pandas import DataFrame, Index, MultiIndex
from pandas.testing import assert_frame_equal

from pymmunomics.preprocessing.repertoire import (
    count_features,
    get_repertoire_sizes,
)

class TestCountFeatures:
    def test_no_pools_no_shared_feature_groups(self):
        repertoire = DataFrame(
            columns=[
                "g1", "g2", "f1", "f2", "clonesize",
            ],
            data=[
                ["a", "a", 1, "x", 1],
                ["a", "b", 2, "x", 2],
                ["a", "a", 3, "y", 10],
                ["b", "a", 1, "x", 20],
                ["a", "b", 2, "y", 100],
                ["a", "b", 3, "x", 200],
                ["a", "a", 1, "y", 1000],
            ],
        )
        expected = DataFrame(
            columns=[
                "g1", "g2", "feature", "feature_value", "frequency",
            ],
            data=[
                ["a", "a", "f1", "1", 1001 / 1011],
                ["a", "a", "f1", "3",   10 / 1011],
                ["a", "a", "f2", "x",    1 / 1011],
                ["a", "a", "f2", "y", 1010 / 1011],
                ["a", "b", "f1", "2",  102 /  302],
                ["a", "b", "f1", "3",  200 /  302],
                ["a", "b", "f2", "x",  202 /  302],
                ["a", "b", "f2", "y",  100 /  302],
                ["b", "a", "f1", "1",   20 /   20],
                ["b", "a", "f2", "x",   20 /   20],
            ],
        )
        actual = count_features(
            repertoire=repertoire,
            repertoire_groups=["g1", "g2"],
            clonotype_features=["f1", "f2"],
            clonesize="clonesize",
        )
        assert_frame_equal(actual, expected)

    def test_partial_pools_no_shared_feature_groups(self):
        repertoire = DataFrame(
            columns=[
                "g1", "g2", "f1", "f2", "clonesize",
            ],
            data=[
                ["a", "a", 1, "x", 1],
                ["a", "b", 2, "x", 2],
                ["a", "a", 3, "y", 10],
                ["b", "a", 1, "x", 20],
                ["a", "b", 2, "y", 100],
                ["a", "b", 3, "x", 200],
                ["a", "a", 1, "y", 1000],
            ],
        )
        expected = DataFrame(
            columns=[
                "g1", "g2", "feature", "feature_value", "frequency",
            ],
            data=[
                ["a", "a", "f1", "1", 1001 / 1011],
                ["a", "a", "f1", "3",   10 / 1011],
                ["a", "a", "f2", "x",    1 / 1011],
                ["a", "a", "f2", "y", 1010 / 1011],
                ["a", "b", "f1", "2",  102 /  302],
                ["a", "b", "f1", "3",  200 /  302],
                ["a", "b", "f2", "x",  202 /  302],
                ["a", "b", "f2", "y",  100 /  302],
                ["b", "a", "f1", "1",   20 /   20],
                ["b", "a", "f2", "x",   20 /   20],
                ["pooled", "a", "f1", "1", 1021 / 1031],
                ["pooled", "a", "f1", "3",   10 / 1031],
                ["pooled", "a", "f2", "x",   21 / 1031],
                ["pooled", "a", "f2", "y", 1010 / 1031],
                ["pooled", "b", "f1", "2",  102 /  302],
                ["pooled", "b", "f1", "3",  200 /  302],
                ["pooled", "b", "f2", "x",  202 /  302],
                ["pooled", "b", "f2", "y",  100 /  302],
                ["pooled", "pooled", "f1", "1", 1021 / 1333],
                ["pooled", "pooled", "f1", "2",  102 / 1333],
                ["pooled", "pooled", "f1", "3",  210 / 1333],
                ["pooled", "pooled", "f2", "x",  223 / 1333],
                ["pooled", "pooled", "f2", "y", 1110 / 1333],
            ],
        )
        actual = count_features(
            repertoire=repertoire,
            repertoire_groups=["g1", "g2"],
            clonotype_features=["f1", "f2"],
            clonesize="clonesize",
            partial_repertoire_pools=[[], ["g1"], ["g1", "g2"]],
        )
        assert_frame_equal(actual, expected)

    def test_no_pools_shared_feature_group(self):
        repertoire = DataFrame(
            columns=[
                "g1", "g2", "f1", "f2", "clonesize",
            ],
            data=[
                ["a", "a", 1, "x", 1],
                ["a", "b", 2, "x", 2],
                ["a", "a", 3, "y", 10],
                ["b", "a", 1, "x", 20],
                ["a", "b", 2, "y", 100],
                ["a", "b", 3, "x", 200],
                ["a", "a", 1, "y", 1000],
            ],
        )
        expected = DataFrame(
            columns=[
                "g1", "g2", "feature", "feature_value", "frequency",
            ],
            data=[
                ["a", "a", "f1", "1", 1001 / 1011],
                ["a", "a", "f1", "2",    0 / 1011],
                ["a", "a", "f1", "3",   10 / 1011],
                ["a", "a", "f2", "x",    1 / 1011],
                ["a", "a", "f2", "y", 1010 / 1011],
                ["a", "b", "f1", "1",    0 /  302],
                ["a", "b", "f1", "2",  102 /  302],
                ["a", "b", "f1", "3",  200 /  302],
                ["a", "b", "f2", "x",  202 /  302],
                ["a", "b", "f2", "y",  100 /  302],
                ["b", "a", "f1", "1",   20 /   20],
                ["b", "a", "f2", "x",   20 /   20],
            ],
        )
        actual = count_features(
            repertoire=repertoire,
            repertoire_groups=["g1", "g2"],
            clonotype_features=["f1", "f2"],
            clonesize="clonesize",
            shared_clonotype_feature_groups=["g2"],
        )
        assert_frame_equal(actual, expected)

    def test_partial_pools_shared_feature_groups(self):
        repertoire = DataFrame(
            columns=[
                "g1", "g2", "f1", "f2", "clonesize",
            ],
            data=[
                ["a", "a", 1, "x", 1],
                ["a", "b", 2, "x", 2],
                ["a", "a", 3, "y", 10],
                ["b", "a", 1, "x", 20],
                ["a", "b", 2, "y", 100],
                ["a", "b", 3, "x", 200],
                ["a", "a", 1, "y", 1000],
            ],
        )
        expected = DataFrame(
            columns=[
                "g1", "g2", "feature", "feature_value", "frequency",
            ],
            data=[
                ["a", "a", "f1", "1", 1001 / 1011],
                ["a", "a", "f1", "3",   10 / 1011],
                ["a", "a", "f2", "x",    1 / 1011],
                ["a", "a", "f2", "y", 1010 / 1011],
                ["a", "b", "f1", "2",  102 /  302],
                ["a", "b", "f1", "3",  200 /  302],
                ["a", "b", "f2", "x",  202 /  302],
                ["a", "b", "f2", "y",  100 /  302],
                ["b", "a", "f1", "1",   20 /   20],
                ["b", "a", "f1", "3",    0 /   20],
                ["b", "a", "f2", "x",   20 /   20],
                ["b", "a", "f2", "y",    0 /   20],
                ["pooled", "a", "f1", "1", 1021 / 1031],
                ["pooled", "a", "f1", "3",   10 / 1031],
                ["pooled", "a", "f2", "x",   21 / 1031],
                ["pooled", "a", "f2", "y", 1010 / 1031],
                ["pooled", "b", "f1", "2",  102 /  302],
                ["pooled", "b", "f1", "3",  200 /  302],
                ["pooled", "b", "f2", "x",  202 /  302],
                ["pooled", "b", "f2", "y",  100 /  302],
                ["pooled", "pooled", "f1", "1", 1021 / 1333],
                ["pooled", "pooled", "f1", "2",  102 / 1333],
                ["pooled", "pooled", "f1", "3",  210 / 1333],
                ["pooled", "pooled", "f2", "x",  223 / 1333],
                ["pooled", "pooled", "f2", "y", 1110 / 1333],
            ],
        )
        actual = count_features(
            repertoire=repertoire,
            repertoire_groups=["g1", "g2"],
            clonotype_features=["f1", "f2"],
            clonesize="clonesize",
            partial_repertoire_pools=[[], ["g1"], ["g1", "g2"]],
            shared_clonotype_feature_groups=["g1"],
        )
        assert_frame_equal(actual, expected)

    def test_absolute_counts(self):
        repertoire = DataFrame(
            columns=[
                "g1", "g2", "f1", "f2", "clonesize",
            ],
            data=[
                ["a", "a", 1, "x", 1],
                ["a", "b", 2, "x", 2],
                ["a", "a", 3, "y", 10],
                ["b", "a", 1, "x", 20],
                ["a", "b", 2, "y", 100],
                ["a", "b", 3, "x", 200],
                ["a", "a", 1, "y", 1000],
            ],
        )
        expected = DataFrame(
            columns=[
                "g1", "g2", "feature", "feature_value", "count",
            ],
            data=[
                ["a", "a", "f1", "1", 1001],
                ["a", "a", "f1", "3",   10],
                ["a", "a", "f2", "x",    1],
                ["a", "a", "f2", "y", 1010],
                ["a", "b", "f1", "2",  102],
                ["a", "b", "f1", "3",  200],
                ["a", "b", "f2", "x",  202],
                ["a", "b", "f2", "y",  100],
                ["b", "a", "f1", "1",   20],
                ["b", "a", "f2", "x",   20],
            ],
        )
        actual = count_features(
            repertoire=repertoire,
            repertoire_groups=["g1", "g2"],
            clonotype_features=["f1", "f2"],
            clonesize="clonesize",
            stat="count",
        )
        assert_frame_equal(actual, expected)

    def test_absolute_counts_partial_pools_shared_feature_groups(self):
        repertoire = DataFrame(
            columns=[
                "g1", "g2", "f1", "f2", "clonesize",
            ],
            data=[
                ["a", "a", 1, "x", 1],
                ["a", "b", 2, "x", 2],
                ["a", "a", 3, "y", 10],
                ["b", "a", 1, "x", 20],
                ["a", "b", 2, "y", 100],
                ["a", "b", 3, "x", 200],
                ["a", "a", 1, "y", 1000],
            ],
        )
        expected = DataFrame(
            columns=[
                "g1", "g2", "feature", "feature_value", "count",
            ],
            data=[
                ["a", "a", "f1", "1", 1001],
                ["a", "a", "f1", "3",   10],
                ["a", "a", "f2", "x",    1],
                ["a", "a", "f2", "y", 1010],
                ["a", "b", "f1", "2",  102],
                ["a", "b", "f1", "3",  200],
                ["a", "b", "f2", "x",  202],
                ["a", "b", "f2", "y",  100],
                ["b", "a", "f1", "1",   20],
                ["b", "a", "f1", "3",    0],
                ["b", "a", "f2", "x",   20],
                ["b", "a", "f2", "y",    0],
                ["pooled", "a", "f1", "1", 1021],
                ["pooled", "a", "f1", "3",   10],
                ["pooled", "a", "f2", "x",   21],
                ["pooled", "a", "f2", "y", 1010],
                ["pooled", "b", "f1", "2",  102],
                ["pooled", "b", "f1", "3",  200],
                ["pooled", "b", "f2", "x",  202],
                ["pooled", "b", "f2", "y",  100],
                ["pooled", "pooled", "f1", "1", 1021],
                ["pooled", "pooled", "f1", "2",  102],
                ["pooled", "pooled", "f1", "3",  210],
                ["pooled", "pooled", "f2", "x",  223],
                ["pooled", "pooled", "f2", "y", 1110],
            ],
        )
        actual = count_features(
            repertoire=repertoire,
            repertoire_groups=["g1", "g2"],
            clonotype_features=["f1", "f2"],
            clonesize="clonesize",
            partial_repertoire_pools=[[], ["g1"], ["g1", "g2"]],
            stat="count",
            shared_clonotype_feature_groups=["g1"],
        )
        assert_frame_equal(actual, expected)

    def test_partial_pools_shared_feature_groups_docs_example(self):
        repertoire = DataFrame(
            columns=[
                "g1", "g2", "f1", "f2", "clonesize",
            ],
            data=[
                ["a", "a", 1, "x", 1],
                ["a", "b", 2, "x", 2],
                ["a", "a", 3, "y", 10],
                ["b", "a", 1, "x", 20],
                ["a", "b", 2, "y", 100],
                ["a", "b", 3, "x", 200],
                ["a", "a", 1, "y", 1000],
            ],
        )
        expected = DataFrame(
            columns=[
                "g1", "g2", "feature", "feature_value", "frequency",
            ],
            data=[
                ["a", "a", "f1", "1", 1001 / 1011],
                ["a", "a", "f1", "3",   10 / 1011],
                ["a", "a", "f2", "x",    1 / 1011],
                ["a", "a", "f2", "y", 1010 / 1011],
                ["a", "b", "f1", "2",  102 /  302],
                ["a", "b", "f1", "3",  200 /  302],
                ["a", "b", "f2", "x",  202 /  302],
                ["a", "b", "f2", "y",  100 /  302],
                ["b", "a", "f1", "1",   20 /   20],
                ["b", "a", "f1", "3",    0 /   20],
                ["b", "a", "f2", "x",   20 /   20],
                ["b", "a", "f2", "y",    0 /   20],
                ["pooled", "a", "f1", "1", 1021 / 1031],
                ["pooled", "a", "f1", "3",   10 / 1031],
                ["pooled", "a", "f2", "x",   21 / 1031],
                ["pooled", "a", "f2", "y", 1010 / 1031],
                ["pooled", "b", "f1", "2",  102 /  302],
                ["pooled", "b", "f1", "3",  200 /  302],
                ["pooled", "b", "f2", "x",  202 /  302],
                ["pooled", "b", "f2", "y",  100 /  302],
            ],
        )
        actual = count_features(
            repertoire=repertoire,
            repertoire_groups=["g1", "g2"],
            clonotype_features=["f1", "f2"],
            clonesize="clonesize",
            partial_repertoire_pools=[[], ["g1"]],
            shared_clonotype_feature_groups=["g1"],
        )
        assert_frame_equal(actual, expected)

<<<<<<< HEAD
    def test_onehot_shared_feature_groups(self):
        repertoire = DataFrame(
            columns=[
                "g1", "g2", "f1", "f2", "clonesize",
            ],
            data=[
                ["a", "a", 1, "x", 1],
                ["a", "b", 2, "x", 2],
                ["a", "a", 3, "y", 10],
                ["b", "a", 1, "x", 20],
                ["a", "b", 2, "y", 100],
                ["a", "b", 3, "x", 200],
                ["a", "a", 1, "y", 1000],
            ],
        )
        expected = DataFrame(
            columns=[
                "g1", "g2", "feature", "feature_value", "value",
            ],
            data=[
                ["a", "a", "f1", "1", 1],
                ["a", "a", "f1", "3", 1],
                ["a", "a", "f2", "x", 1],
                ["a", "a", "f2", "y", 1],
                ["a", "b", "f1", "2", 1],
                ["a", "b", "f1", "3", 1],
                ["a", "b", "f2", "x", 1],
                ["a", "b", "f2", "y", 1],
                ["b", "a", "f1", "1", 1],
                ["b", "a", "f1", "3", 0],
                ["b", "a", "f2", "x", 1],
                ["b", "a", "f2", "y", 0],
            ],
        )
        actual = count_clonotype_features(
            repertoire=repertoire,
            repertoire_groups=["g1", "g2"],
            clonotype_features=["f1", "f2"],
            clonesize="clonesize",
            stat="onehot",
            shared_clonotype_feature_groups=["g1"],
        )
        assert_frame_equal(actual, expected)

class TestRepertoireSizes:
=======
class TestGetRepertoireSizes:
>>>>>>> b00f166b
    def test_default(self):
        repertoire = DataFrame(
            columns=["g1", "g2", "sample", "other1", "other2"],
            data=[
                ["a", "a", "foo", 1, "foo"],
                ["a", "a", "foo", 2, "foo"],
                ["a", "b", "foo", 3, "bar"],
                ["b", "a", "foo", 4, "foo"],
                ["a", "a", "bar", 5, "bar"],
                ["a", "b", "bar", 6, "foo"],
                ["a", "b", "bar", 7, "bar"],
                ["b", "a", "bar", 8, "foo"],
            ],
        )
        expected = DataFrame(
            index=Index(
                name="sample",
                data=[
                    "foo",
                    "bar",
                ],
            ),
            columns=MultiIndex.from_tuples(
                names=["g1", "g2"],
                tuples=[("a", "a"), ("a", "b"), ("b", "a")],
            ),
            data=[
                [2, 1, 1],
                [1, 2, 1],
            ],
        )
        actual = get_repertoire_sizes(
            repertoire=repertoire,
            repertoire_groups=["g1", "g2"],
        )
        assert_frame_equal(actual, expected, check_like=True)

    def test_id_var(self):
        repertoire = DataFrame(
            columns=["g1", "g2", "id", "sample", "other1", "other2"],
            data=[
                ["a", "a", "foo", "foo", 1, "foo"],
                ["a", "a", "foo", "bar", 2, "foo"],
                ["a", "b", "foo", "bar", 3, "bar"],
                ["b", "a", "foo", "bar", 4, "foo"],
                ["a", "a", "bar", "bar", 5, "bar"],
                ["a", "b", "bar", "bar", 6, "foo"],
                ["a", "b", "bar", "bar", 7, "bar"],
                ["b", "a", "bar", "bar", 8, "foo"],
            ],
        )
        expected = DataFrame(
            index=Index(
                name="id",
                data=[
                    "foo",
                    "bar",
                ],
            ),
            columns=MultiIndex.from_tuples(
                names=["g1", "g2"],
                tuples=[("a", "a"), ("a", "b"), ("b", "a")],
            ),
            data=[
                [2, 1, 1],
                [1, 2, 1],
            ],
        )
        actual = get_repertoire_sizes(
            repertoire=repertoire,
            repertoire_groups=["g1", "g2"],
            id_var="id",
        )
        assert_frame_equal(actual, expected, check_like=True)

    def test_clonesize(self):
        repertoire = DataFrame(
            columns=["g1", "g2", "sample", "clonesize", "other1", "other2"],
            data=[
                ["a", "a", "foo", 1, 1, "foo"],
                ["a", "a", "foo", 2, 2, "foo"],
                ["a", "b", "foo", 3, 3, "bar"],
                ["b", "a", "foo", 4, 4, "foo"],
                ["a", "a", "bar", 5, 5, "bar"],
                ["a", "b", "bar", 6, 6, "foo"],
                ["a", "b", "bar", 7, 7, "bar"],
                ["b", "a", "bar", 8, 8, "foo"],
            ],
        )
        expected = DataFrame(
            index=Index(
                name="sample",
                data=[
                    "foo",
                    "bar",
                ],
            ),
            columns=MultiIndex.from_tuples(
                names=["g1", "g2"],
                tuples=[("a", "a"), ("a", "b"), ("b", "a")],
            ),
            data=[
                [3, 3, 4],
                [5, 13, 8],
            ],
        )
        actual = get_repertoire_sizes(
            repertoire=repertoire,
            repertoire_groups=["g1", "g2"],
            clonesize="clonesize"
        )
        assert_frame_equal(actual, expected, check_like=True)

    def test_partial_repertoire_pools(self):
        repertoire = DataFrame(
            columns=["g1", "g2", "sample", "other1", "other2"],
            data=[
                ["a", "a", "foo", 1, "foo"],
                ["a", "a", "foo", 2, "foo"],
                ["a", "b", "foo", 3, "bar"],
                ["b", "a", "foo", 4, "foo"],
                ["a", "a", "bar", 5, "bar"],
                ["a", "b", "bar", 6, "foo"],
                ["a", "b", "bar", 7, "bar"],
                ["b", "a", "bar", 8, "foo"],
            ],
        )
        expected = DataFrame(
            index=Index(
                name="sample",
                data=[
                    "foo",
                    "bar",
                ],
            ),
            columns=MultiIndex.from_tuples(
                names=["g1", "g2"],
                tuples=[
                    ("a", "a"), ("a", "b"), ("b", "a"), ("pooled", "a"), ("pooled", "b")
                ],
            ),
            data=[
                [2, 1, 1, 3, 1],
                [1, 2, 1, 2, 2],
            ],
        )
        actual = get_repertoire_sizes(
            repertoire=repertoire,
            repertoire_groups=["g1", "g2"],
            partial_repertoire_pools=[[], ["g1"]],
        )
        assert_frame_equal(actual, expected, check_like=True)

    def test_partial_pooles_clone_sizes_docs_example(self):
        repertoire = DataFrame(
            columns=["g1", "g2", "sample", "clonesize"],
            data=[
                ["a", "a", "foo", 1],
                ["a", "a", "foo", 2],
                ["a", "b", "foo", 3],
                ["b", "a", "foo", 4],
                ["a", "a", "bar", 5],
                ["a", "b", "bar", 6],
                ["a", "b", "bar", 7],
                ["b", "a", "bar", 8],
            ],
        )
        expected = DataFrame(
            index=Index(
                name="sample",
                data=[
                    "foo",
                    "bar",
                ],
            ),
            columns=MultiIndex.from_tuples(
                names=["g1", "g2"],
                tuples=[
                    ("a", "a"), ("a", "b"), ("b", "a"), ("pooled", "a"), ("pooled", "b")
                ],
            ),
            data=[
                [3, 3, 4, 7, 3],
                [5, 13, 8, 13, 13],
            ],
        )
        actual = get_repertoire_sizes(
            repertoire=repertoire,
            repertoire_groups=["g1", "g2"],
            clonesize="clonesize",
            partial_repertoire_pools=[[], ["g1"]],
        )
        assert_frame_equal(actual, expected, check_like=True)<|MERGE_RESOLUTION|>--- conflicted
+++ resolved
@@ -352,7 +352,6 @@
         )
         assert_frame_equal(actual, expected)
 
-<<<<<<< HEAD
     def test_onehot_shared_feature_groups(self):
         repertoire = DataFrame(
             columns=[
@@ -397,10 +396,7 @@
         )
         assert_frame_equal(actual, expected)
 
-class TestRepertoireSizes:
-=======
 class TestGetRepertoireSizes:
->>>>>>> b00f166b
     def test_default(self):
         repertoire = DataFrame(
             columns=["g1", "g2", "sample", "other1", "other2"],
